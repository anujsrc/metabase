(ns metabase.api.dashboard-test
  "Tests for /api/dashboard endpoints."
  (:require [expectations :refer :all]
            [metabase.api.card-test :refer [post-card]]
            [metabase.db :as db]
            [metabase.driver.query-processor.expand :as ql]
            [metabase.http-client :as http]
            [metabase.middleware :as middleware]
            (metabase.models [hydrate :refer [hydrate]]
                             [card :refer [Card]]
                             [dashboard :refer [Dashboard]]
                             [dashboard-card :refer [DashboardCard retrieve-dashboard-card]]
                             [dashboard-card-series :refer [DashboardCardSeries]]
                             [user :refer [User]])
            [metabase.test.data :refer :all]
            [metabase.test.data.users :refer :all]
            [metabase.test.util :as tu]
            [korma.core :as k]))


;; ## Helper Fns

(defn remove-ids-and-boolean-timestamps [m]
  (let [f (fn [v]
            (cond
              (map? v) (remove-ids-and-boolean-timestamps v)
              (coll? v) (mapv remove-ids-and-boolean-timestamps v)
              :else v))]
    (into {} (for [[k v] m]
               (when-not (or (= :id k)
                             (.endsWith (name k) "_id"))
                 (if (or (= :created_at k)
                         (= :updated_at k))
                   [k (not (nil? v))]
                   [k (f v)]))))))

(defn user-details [user]
  (tu/match-$ user
              {:id $
               :email $
               :date_joined $
               :first_name $
               :last_name $
               :last_login $
               :is_superuser $
               :common_name $}))

(defn dashcard-response [{:keys [card created_at updated_at] :as dashcard}]
  (-> (into {} dashcard)
      (dissoc :id :dashboard_id :card_id)
      (assoc :created_at (not (nil? created_at)))
      (assoc :updated_at (not (nil? updated_at)))
      (assoc :card (-> (into {} card)
                       (dissoc :id :database_id :table_id :created_at :updated_at)))))

(defn dashboard-response [{:keys [creator ordered_cards created_at updated_at] :as dashboard}]
  (let [dash (-> (into {} dashboard)
                 (dissoc :id)
                 (assoc :created_at (not (nil? created_at)))
                 (assoc :updated_at (not (nil? updated_at))))]
    (cond-> dash
            creator (update :creator #(into {} %))
            ordered_cards (update :ordered_cards #(mapv dashcard-response %)))))


;; ## /api/dashboard/* AUTHENTICATION Tests
;; We assume that all endpoints for a given context are enforced by the same middleware, so we don't run the same
;; authentication test on every single individual endpoint

(expect (get middleware/response-unauthentic :body) (http/client :get 401 "dashboard"))
(expect (get middleware/response-unauthentic :body) (http/client :put 401 "dashboard/13"))


;; ## POST /api/dash

;; test validations
(expect {:errors {:name "field is a required param."}}
  ((user->client :rasta) :post 400 "dashboard" {}))

(expect
  {:name            "Test Create Dashboard"
   :description     nil
   :creator_id      (user->id :rasta)
   :public_perms    0
   :updated_at      true
   :created_at      true
   :organization_id nil}
  (-> ((user->client :rasta) :post 200 "dashboard" {:name         "Test Create Dashboard"
                                                    :public_perms 0})
      dashboard-response))


;; ## GET /api/dashboard/:id
<<<<<<< HEAD
(expect
  {:name            "Test Dashboard"
   :description     nil
   :creator_id      (user->id :rasta)
   :creator         (user-details (fetch-user :rasta))
   :public_perms    0
   :can_read        true
   :can_write       true
   :updated_at      true
   :created_at      true
   :ordered_cards   [{:sizeX        2
                      :sizeY        2
                      :col          nil
                      :row          nil
                      :updated_at   true
                      :created_at   true
                      :card         {:name                   "Dashboard Test Card"
                                     :description            nil
                                     :public_perms           0
                                     :creator_id             (user->id :rasta)
                                     :creator                (user-details (fetch-user :rasta))
                                     :organization_id        nil
                                     :display                "scalar"
                                     :query_type             nil
                                     :dataset_query          {:something "simple"}
                                     :visualization_settings {:global {:title nil}}}
                      :series       []}]
   :organization_id nil}
  ;; fetch a dashboard WITH a dashboard card on it
  (tu/with-temp Dashboard [{dashboard-id :id} {:name         "Test Dashboard"
                                               :public_perms 0
                                               :creator_id   (user->id :rasta)}]
    (tu/with-temp Card [{card-id :id} {:name                   "Dashboard Test Card"
                                       :creator_id             (user->id :rasta)
                                       :public_perms           0
                                       :display                "scalar"
                                       :dataset_query          {:something "simple"}
                                       :visualization_settings {:global {:title nil}}}]
      (tu/with-temp DashboardCard [_ {:dashboard_id dashboard-id
                                      :card_id      card-id}]
        (-> ((user->client :rasta) :get 200 (format "dashboard/%d" dashboard-id))
            dashboard-response)))))
=======
;; Test that we can fetch a Dashboard, and that it comes back wrapped in a "dashboard" dictionary (WHY?!)
(expect-let [dash (create-dash (random-name))]
  {:dashboard
   (match-$ dash
     {:description     nil
      :can_read        true
      :ordered_cards   []
      :creator         (-> (User (user->id :rasta))
                           (select-keys [:email :first_name :last_login :is_superuser :is_qbnewb :id :last_name :date_joined :common_name]))
      :can_write       true
      :organization_id nil
      :name            $
      :creator_id      (user->id :rasta)
      :updated_at      $
      :id              $
      :public_perms    0
      :created_at      $})}
  ((user->client :rasta) :get 200 (format "dashboard/%d" (:id dash))))

;; Check that only the creator of a Dashboard sees it when it isn't public
(expect [true
         false]
  (with-temp Dashboard [{:keys [id]} {:name (random-name)
                                      :public_perms common/perms-none
                                      :creator_id (user->id :crowberto)}]
    (let [can-see-dash? (fn [user]
                          (contains? (->> ((user->client user) :get 200 "dashboard" :f :all)
                                          (map :id)
                                          set)
                                     id))]
      [(can-see-dash? :crowberto)
       (can-see-dash? :rasta)])))
>>>>>>> e4277aea


;; ## PUT /api/dashboard/:id
(expect
  [{:name            "Test Dashboard"
    :description     nil
    :creator_id      (user->id :rasta)
    :public_perms    0
    :updated_at      true
    :created_at      true
    :organization_id nil}
   {:name            "My Cool Dashboard"
    :description     "Some awesome description"
    :actor_id        (user->id :rasta)
    :creator_id      (user->id :rasta)
    :public_perms    0
    :updated_at      true
    :created_at      true
    :organization_id nil}
   {:name            "My Cool Dashboard"
    :description     "Some awesome description"
    :creator_id      (user->id :rasta)
    :public_perms    0
    :updated_at      true
    :created_at      true
    :organization_id nil}]
  (tu/with-temp Dashboard [{dashboard-id :id} {:name         "Test Dashboard"
                                               :public_perms 0
                                               :creator_id   (user->id :rasta)}]
    (->> [(Dashboard dashboard-id)
          ((user->client :rasta) :put 200 (format "dashboard/%d" dashboard-id) {:name         "My Cool Dashboard"
                                                                                :description  "Some awesome description"
                                                                                ;; these things should fail to update
                                                                                :public_perms 2
                                                                                :creator_id   (user->id :trashbird)})
          (Dashboard dashboard-id)]
         (mapv dashboard-response))))


;; ## DELETE /api/dashboard/:id
(expect
  [nil nil]
  (tu/with-temp Dashboard [{dashboard-id :id} {:name         "Test Dashboard"
                                               :public_perms 0
                                               :creator_id   (user->id :rasta)}]
    [((user->client :rasta) :delete 204 (format "dashboard/%d" dashboard-id))
     (Dashboard dashboard-id)]))


;; # DASHBOARD CARD ENDPOINTS

;; ## POST /api/dashboard/:id/cards
<<<<<<< HEAD
;; simple creation with no additional series
(expect
  [{:sizeX        2
    :sizeY        2
    :col          4
    :row          4
    :series       []
    :created_at   true
    :updated_at   true}
   [{:sizeX        2
     :sizeY        2
     :col          4
     :row          4}]]
  (tu/with-temp Dashboard [{dashboard-id :id} {:name         "Test Dashboard"
                                               :public_perms 0
                                               :creator_id   (user->id :rasta)}]
    (tu/with-temp Card [{card-id :id} {:name                   "Dashboard Test Card"
                                       :creator_id             (user->id :rasta)
                                       :public_perms           0
                                       :display                "scalar"
                                       :dataset_query          {:something "simple"}
                                       :visualization_settings {:global {:title nil}}}]
      [(-> ((user->client :rasta) :post 200 (format "dashboard/%d/cards" dashboard-id) {:cardId card-id
                                                                                        :row    4
                                                                                        :col    4})
           (dissoc :id :dashboard_id :card_id)
           (update :created_at #(not (nil? %)))
           (update :updated_at #(not (nil? %))))
       (db/sel :many :fields [DashboardCard :sizeX :sizeY :col :row] :dashboard_id dashboard-id)])))

;; new dashboard card w/ additional series
(expect
  [{:sizeX        2
    :sizeY        2
    :col          4
    :row          4
    :series       [{:name                   "Series Card"
                    :description            nil
                    :display                "scalar"
                    :dataset_query          {:something "simple"}
                    :visualization_settings {}}]
    :created_at   true
    :updated_at   true}
   [{:sizeX        2
     :sizeY        2
     :col          4
     :row          4}]
   [0]]
  (tu/with-temp Dashboard [{dashboard-id :id} {:name         "Test Dashboard"
                                               :public_perms 0
                                               :creator_id   (user->id :rasta)}]
    (tu/with-temp Card [{card-id :id} {:name                   "Dashboard Test Card"
                                       :creator_id             (user->id :rasta)
                                       :public_perms           0
                                       :display                "scalar"
                                       :dataset_query          {:something "simple"}
                                       :visualization_settings {}}]
      (tu/with-temp Card [{series-id1 :id} {:name                   "Series Card"
                                            :creator_id             (user->id :rasta)
                                            :public_perms           0
                                            :display                "scalar"
                                            :dataset_query          {:something "simple"}
                                            :visualization_settings {}}]
        (let [dashboard-card ((user->client :rasta) :post 200 (format "dashboard/%d/cards" dashboard-id) {:cardId card-id
                                                                                                          :row    4
                                                                                                          :col    4
                                                                                                          :series [{:id series-id1}]})]
          [(remove-ids-and-boolean-timestamps dashboard-card)
           (db/sel :many :fields [DashboardCard :sizeX :sizeY :col :row] :dashboard_id dashboard-id)
           (db/sel :many :field [DashboardCardSeries :position] :dashboardcard_id (:id dashboard-card))])))))

=======
;; Can we add a Card to a Dashboard?
(let [card-name (random-name)
      dash-name (random-name)]
  (expect-eval-actual-first
      (let [{card-id :id :as card} (sel :one Card :name card-name)
            dash-id (sel :one :id Dashboard :name dash-name)]
        [(match-$ (sel :one DashboardCard :dashboard_id dash-id :card_id card-id)
           {:sizeX        2
            :card         (match-$ card
                            {:description            nil
                             :creator                (-> (User (user->id :rasta))
                                                         (select-keys [:date_joined :last_name :id :is_superuser :is_qbnewb :last_login :first_name :email :common_name]))
                             :organization_id        nil
                             :name                   $
                             :creator_id             (user->id :rasta)
                             :updated_at             $
                             :dataset_query          (obj->json->obj (ql/wrap-inner-query
                                                                       (query categories
                                                                         (ql/aggregation (ql/count)))))
                             :id                     card-id
                             :display                "scalar"
                             :visualization_settings {:global {:title nil}}
                             :public_perms           0
                             :created_at             $
                             :database_id            (id)
                             :table_id               (id :categories)
                             :query_type             "query"})
            :updated_at   $
            :col          nil
            :id           $
            :card_id      card-id
            :dashboard_id dash-id
            :created_at   $
            :sizeY        2
            :row          nil})])
      (let [{card-id :id} (post-card card-name)
            {dash-id :id} (create-dash dash-name)]
        ((user->client :rasta) :post 200 (format "dashboard/%d/cards" dash-id) {:cardId card-id})
        (->> ((user->client :rasta) :get 200 (format "dashboard/%d" dash-id))
             :dashboard
             :ordered_cards))))
>>>>>>> e4277aea

;; ## DELETE /api/dashboard/:id/cards
(expect
  [1
   nil
   0]
  ;; fetch a dashboard WITH a dashboard card on it
  (tu/with-temp Dashboard [{dashboard-id :id} {:name         "Test Dashboard"
                                               :public_perms 0
                                               :creator_id   (user->id :rasta)}]
    (tu/with-temp Card [{card-id :id} {:name                   "Dashboard Test Card"
                                       :creator_id             (user->id :rasta)
                                       :public_perms           0
                                       :display                "scalar"
                                       :dataset_query          {:something "simple"}
                                       :visualization_settings {:global {:title nil}}}]
      (tu/with-temp DashboardCard [{dashcard-id :id} {:dashboard_id dashboard-id
                                                      :card_id      card-id}]
        [(count (db/sel :many :field [DashboardCard :id] :dashboard_id dashboard-id))
         ((user->client :rasta) :delete 204 (format "dashboard/%d/cards" dashboard-id) :dashcardId dashcard-id)
         (count (db/sel :many :field [DashboardCard :id] :dashboard_id dashboard-id))]))))


;; ## PUT /api/dashboard/:id/cards
(expect
  [[{:sizeX        2
     :sizeY        2
     :col          nil
     :row          nil
     :series       []
     :created_at   true
     :updated_at   true}
    {:sizeX        2
     :sizeY        2
     :col          nil
     :row          nil
     :series       []
     :created_at   true
     :updated_at   true}]
   {:status "ok"}
   [{:sizeX        4
     :sizeY        2
     :col          0
     :row          0
     :series       [{:name                   "Series Card"
                     :description            nil
                     :display                :scalar
                     :dataset_query          {:something "simple"}
                     :visualization_settings {}}]
     :created_at   true
     :updated_at   true}
    {:sizeX        1
     :sizeY        1
     :col          1
     :row          3
     :series       []
     :created_at   true
     :updated_at   true}]]
  ;; fetch a dashboard WITH a dashboard card on it
  (tu/with-temp Dashboard [{dashboard-id :id} {:name         "Test Dashboard"
                                               :public_perms 0
                                               :creator_id   (user->id :rasta)}]
    (tu/with-temp Card [{card-id :id} {:name                   "Dashboard Test Card"
                                       :creator_id             (user->id :rasta)
                                       :public_perms           0
                                       :display                "scalar"
                                       :dataset_query          {:something "simple"}
                                       :visualization_settings {:global {:title nil}}}]
      (tu/with-temp DashboardCard [{dashcard-id1 :id} {:dashboard_id dashboard-id
                                                       :card_id      card-id}]
        (tu/with-temp DashboardCard [{dashcard-id2 :id} {:dashboard_id dashboard-id
                                                         :card_id      card-id}]
          (tu/with-temp Card [{series-id1 :id} {:name                   "Series Card"
                                                :creator_id             (user->id :rasta)
                                                :public_perms           0
                                                :display                "scalar"
                                                :dataset_query          {:something "simple"}
                                                :visualization_settings {}}]
            [[(remove-ids-and-boolean-timestamps (retrieve-dashboard-card dashcard-id1))
              (remove-ids-and-boolean-timestamps (retrieve-dashboard-card dashcard-id2))]
             ((user->client :rasta) :put 200 (format "dashboard/%d/cards" dashboard-id) {:cards [{:id    dashcard-id1
                                                                                                  :sizeX 4
                                                                                                  :sizeY 2
                                                                                                  :col   0
                                                                                                  :row   0
                                                                                                  :series [{:id series-id1}]}
                                                                                                 {:id    dashcard-id2
                                                                                                  :sizeX 1
                                                                                                  :sizeY 1
                                                                                                  :col   1
                                                                                                  :row   3}]})
             [(remove-ids-and-boolean-timestamps (retrieve-dashboard-card dashcard-id1))
              (remove-ids-and-boolean-timestamps (retrieve-dashboard-card dashcard-id2))]]))))))<|MERGE_RESOLUTION|>--- conflicted
+++ resolved
@@ -91,83 +91,83 @@
 
 
 ;; ## GET /api/dashboard/:id
-<<<<<<< HEAD
-(expect
-  {:name            "Test Dashboard"
-   :description     nil
-   :creator_id      (user->id :rasta)
-   :creator         (user-details (fetch-user :rasta))
-   :public_perms    0
-   :can_read        true
-   :can_write       true
-   :updated_at      true
-   :created_at      true
-   :ordered_cards   [{:sizeX        2
-                      :sizeY        2
-                      :col          nil
-                      :row          nil
-                      :updated_at   true
-                      :created_at   true
-                      :card         {:name                   "Dashboard Test Card"
-                                     :description            nil
-                                     :public_perms           0
-                                     :creator_id             (user->id :rasta)
-                                     :creator                (user-details (fetch-user :rasta))
-                                     :organization_id        nil
-                                     :display                "scalar"
-                                     :query_type             nil
-                                     :dataset_query          {:something "simple"}
-                                     :visualization_settings {:global {:title nil}}}
-                      :series       []}]
-   :organization_id nil}
-  ;; fetch a dashboard WITH a dashboard card on it
-  (tu/with-temp Dashboard [{dashboard-id :id} {:name         "Test Dashboard"
-                                               :public_perms 0
-                                               :creator_id   (user->id :rasta)}]
-    (tu/with-temp Card [{card-id :id} {:name                   "Dashboard Test Card"
-                                       :creator_id             (user->id :rasta)
-                                       :public_perms           0
-                                       :display                "scalar"
-                                       :dataset_query          {:something "simple"}
-                                       :visualization_settings {:global {:title nil}}}]
-      (tu/with-temp DashboardCard [_ {:dashboard_id dashboard-id
-                                      :card_id      card-id}]
-        (-> ((user->client :rasta) :get 200 (format "dashboard/%d" dashboard-id))
-            dashboard-response)))))
-=======
-;; Test that we can fetch a Dashboard, and that it comes back wrapped in a "dashboard" dictionary (WHY?!)
-(expect-let [dash (create-dash (random-name))]
-  {:dashboard
-   (match-$ dash
-     {:description     nil
-      :can_read        true
-      :ordered_cards   []
-      :creator         (-> (User (user->id :rasta))
-                           (select-keys [:email :first_name :last_login :is_superuser :is_qbnewb :id :last_name :date_joined :common_name]))
-      :can_write       true
-      :organization_id nil
-      :name            $
-      :creator_id      (user->id :rasta)
-      :updated_at      $
-      :id              $
-      :public_perms    0
-      :created_at      $})}
-  ((user->client :rasta) :get 200 (format "dashboard/%d" (:id dash))))
-
-;; Check that only the creator of a Dashboard sees it when it isn't public
-(expect [true
-         false]
-  (with-temp Dashboard [{:keys [id]} {:name (random-name)
-                                      :public_perms common/perms-none
-                                      :creator_id (user->id :crowberto)}]
-    (let [can-see-dash? (fn [user]
-                          (contains? (->> ((user->client user) :get 200 "dashboard" :f :all)
-                                          (map :id)
-                                          set)
-                                     id))]
-      [(can-see-dash? :crowberto)
-       (can-see-dash? :rasta)])))
->>>>>>> e4277aea
+; <<<<<<< HEAD
+; (expect
+;   {:name            "Test Dashboard"
+;    :description     nil
+;    :creator_id      (user->id :rasta)
+;    :creator         (user-details (fetch-user :rasta))
+;    :public_perms    0
+;    :can_read        true
+;    :can_write       true
+;    :updated_at      true
+;    :created_at      true
+;    :ordered_cards   [{:sizeX        2
+;                       :sizeY        2
+;                       :col          nil
+;                       :row          nil
+;                       :updated_at   true
+;                       :created_at   true
+;                       :card         {:name                   "Dashboard Test Card"
+;                                      :description            nil
+;                                      :public_perms           0
+;                                      :creator_id             (user->id :rasta)
+;                                      :creator                (user-details (fetch-user :rasta))
+;                                      :organization_id        nil
+;                                      :display                "scalar"
+;                                      :query_type             nil
+;                                      :dataset_query          {:something "simple"}
+;                                      :visualization_settings {:global {:title nil}}}
+;                       :series       []}]
+;    :organization_id nil}
+;   ;; fetch a dashboard WITH a dashboard card on it
+;   (tu/with-temp Dashboard [{dashboard-id :id} {:name         "Test Dashboard"
+;                                                :public_perms 0
+;                                                :creator_id   (user->id :rasta)}]
+;     (tu/with-temp Card [{card-id :id} {:name                   "Dashboard Test Card"
+;                                        :creator_id             (user->id :rasta)
+;                                        :public_perms           0
+;                                        :display                "scalar"
+;                                        :dataset_query          {:something "simple"}
+;                                        :visualization_settings {:global {:title nil}}}]
+;       (tu/with-temp DashboardCard [_ {:dashboard_id dashboard-id
+;                                       :card_id      card-id}]
+;         (-> ((user->client :rasta) :get 200 (format "dashboard/%d" dashboard-id))
+;             dashboard-response)))))
+; =======
+; ;; Test that we can fetch a Dashboard, and that it comes back wrapped in a "dashboard" dictionary (WHY?!)
+; (expect-let [dash (create-dash (random-name))]
+;   {:dashboard
+;    (match-$ dash
+;      {:description     nil
+;       :can_read        true
+;       :ordered_cards   []
+;       :creator         (-> (User (user->id :rasta))
+;                            (select-keys [:email :first_name :last_login :is_superuser :is_qbnewb :id :last_name :date_joined :common_name]))
+;       :can_write       true
+;       :organization_id nil
+;       :name            $
+;       :creator_id      (user->id :rasta)
+;       :updated_at      $
+;       :id              $
+;       :public_perms    0
+;       :created_at      $})}
+;   ((user->client :rasta) :get 200 (format "dashboard/%d" (:id dash))))
+;
+; ;; Check that only the creator of a Dashboard sees it when it isn't public
+; (expect [true
+;          false]
+;   (with-temp Dashboard [{:keys [id]} {:name (random-name)
+;                                       :public_perms common/perms-none
+;                                       :creator_id (user->id :crowberto)}]
+;     (let [can-see-dash? (fn [user]
+;                           (contains? (->> ((user->client user) :get 200 "dashboard" :f :all)
+;                                           (map :id)
+;                                           set)
+;                                      id))]
+;       [(can-see-dash? :crowberto)
+;        (can-see-dash? :rasta)])))
+; >>>>>>> e4277aea02fa2f1e4d5e6d2d42546a4c277cefcf
 
 
 ;; ## PUT /api/dashboard/:id
@@ -220,121 +220,121 @@
 ;; # DASHBOARD CARD ENDPOINTS
 
 ;; ## POST /api/dashboard/:id/cards
-<<<<<<< HEAD
-;; simple creation with no additional series
-(expect
-  [{:sizeX        2
-    :sizeY        2
-    :col          4
-    :row          4
-    :series       []
-    :created_at   true
-    :updated_at   true}
-   [{:sizeX        2
-     :sizeY        2
-     :col          4
-     :row          4}]]
-  (tu/with-temp Dashboard [{dashboard-id :id} {:name         "Test Dashboard"
-                                               :public_perms 0
-                                               :creator_id   (user->id :rasta)}]
-    (tu/with-temp Card [{card-id :id} {:name                   "Dashboard Test Card"
-                                       :creator_id             (user->id :rasta)
-                                       :public_perms           0
-                                       :display                "scalar"
-                                       :dataset_query          {:something "simple"}
-                                       :visualization_settings {:global {:title nil}}}]
-      [(-> ((user->client :rasta) :post 200 (format "dashboard/%d/cards" dashboard-id) {:cardId card-id
-                                                                                        :row    4
-                                                                                        :col    4})
-           (dissoc :id :dashboard_id :card_id)
-           (update :created_at #(not (nil? %)))
-           (update :updated_at #(not (nil? %))))
-       (db/sel :many :fields [DashboardCard :sizeX :sizeY :col :row] :dashboard_id dashboard-id)])))
-
-;; new dashboard card w/ additional series
-(expect
-  [{:sizeX        2
-    :sizeY        2
-    :col          4
-    :row          4
-    :series       [{:name                   "Series Card"
-                    :description            nil
-                    :display                "scalar"
-                    :dataset_query          {:something "simple"}
-                    :visualization_settings {}}]
-    :created_at   true
-    :updated_at   true}
-   [{:sizeX        2
-     :sizeY        2
-     :col          4
-     :row          4}]
-   [0]]
-  (tu/with-temp Dashboard [{dashboard-id :id} {:name         "Test Dashboard"
-                                               :public_perms 0
-                                               :creator_id   (user->id :rasta)}]
-    (tu/with-temp Card [{card-id :id} {:name                   "Dashboard Test Card"
-                                       :creator_id             (user->id :rasta)
-                                       :public_perms           0
-                                       :display                "scalar"
-                                       :dataset_query          {:something "simple"}
-                                       :visualization_settings {}}]
-      (tu/with-temp Card [{series-id1 :id} {:name                   "Series Card"
-                                            :creator_id             (user->id :rasta)
-                                            :public_perms           0
-                                            :display                "scalar"
-                                            :dataset_query          {:something "simple"}
-                                            :visualization_settings {}}]
-        (let [dashboard-card ((user->client :rasta) :post 200 (format "dashboard/%d/cards" dashboard-id) {:cardId card-id
-                                                                                                          :row    4
-                                                                                                          :col    4
-                                                                                                          :series [{:id series-id1}]})]
-          [(remove-ids-and-boolean-timestamps dashboard-card)
-           (db/sel :many :fields [DashboardCard :sizeX :sizeY :col :row] :dashboard_id dashboard-id)
-           (db/sel :many :field [DashboardCardSeries :position] :dashboardcard_id (:id dashboard-card))])))))
-
-=======
-;; Can we add a Card to a Dashboard?
-(let [card-name (random-name)
-      dash-name (random-name)]
-  (expect-eval-actual-first
-      (let [{card-id :id :as card} (sel :one Card :name card-name)
-            dash-id (sel :one :id Dashboard :name dash-name)]
-        [(match-$ (sel :one DashboardCard :dashboard_id dash-id :card_id card-id)
-           {:sizeX        2
-            :card         (match-$ card
-                            {:description            nil
-                             :creator                (-> (User (user->id :rasta))
-                                                         (select-keys [:date_joined :last_name :id :is_superuser :is_qbnewb :last_login :first_name :email :common_name]))
-                             :organization_id        nil
-                             :name                   $
-                             :creator_id             (user->id :rasta)
-                             :updated_at             $
-                             :dataset_query          (obj->json->obj (ql/wrap-inner-query
-                                                                       (query categories
-                                                                         (ql/aggregation (ql/count)))))
-                             :id                     card-id
-                             :display                "scalar"
-                             :visualization_settings {:global {:title nil}}
-                             :public_perms           0
-                             :created_at             $
-                             :database_id            (id)
-                             :table_id               (id :categories)
-                             :query_type             "query"})
-            :updated_at   $
-            :col          nil
-            :id           $
-            :card_id      card-id
-            :dashboard_id dash-id
-            :created_at   $
-            :sizeY        2
-            :row          nil})])
-      (let [{card-id :id} (post-card card-name)
-            {dash-id :id} (create-dash dash-name)]
-        ((user->client :rasta) :post 200 (format "dashboard/%d/cards" dash-id) {:cardId card-id})
-        (->> ((user->client :rasta) :get 200 (format "dashboard/%d" dash-id))
-             :dashboard
-             :ordered_cards))))
->>>>>>> e4277aea
+; <<<<<<< HEAD
+; ;; simple creation with no additional series
+; (expect
+;   [{:sizeX        2
+;     :sizeY        2
+;     :col          4
+;     :row          4
+;     :series       []
+;     :created_at   true
+;     :updated_at   true}
+;    [{:sizeX        2
+;      :sizeY        2
+;      :col          4
+;      :row          4}]]
+;   (tu/with-temp Dashboard [{dashboard-id :id} {:name         "Test Dashboard"
+;                                                :public_perms 0
+;                                                :creator_id   (user->id :rasta)}]
+;     (tu/with-temp Card [{card-id :id} {:name                   "Dashboard Test Card"
+;                                        :creator_id             (user->id :rasta)
+;                                        :public_perms           0
+;                                        :display                "scalar"
+;                                        :dataset_query          {:something "simple"}
+;                                        :visualization_settings {:global {:title nil}}}]
+;       [(-> ((user->client :rasta) :post 200 (format "dashboard/%d/cards" dashboard-id) {:cardId card-id
+;                                                                                         :row    4
+;                                                                                         :col    4})
+;            (dissoc :id :dashboard_id :card_id)
+;            (update :created_at #(not (nil? %)))
+;            (update :updated_at #(not (nil? %))))
+;        (db/sel :many :fields [DashboardCard :sizeX :sizeY :col :row] :dashboard_id dashboard-id)])))
+;
+; ;; new dashboard card w/ additional series
+; (expect
+;   [{:sizeX        2
+;     :sizeY        2
+;     :col          4
+;     :row          4
+;     :series       [{:name                   "Series Card"
+;                     :description            nil
+;                     :display                "scalar"
+;                     :dataset_query          {:something "simple"}
+;                     :visualization_settings {}}]
+;     :created_at   true
+;     :updated_at   true}
+;    [{:sizeX        2
+;      :sizeY        2
+;      :col          4
+;      :row          4}]
+;    [0]]
+;   (tu/with-temp Dashboard [{dashboard-id :id} {:name         "Test Dashboard"
+;                                                :public_perms 0
+;                                                :creator_id   (user->id :rasta)}]
+;     (tu/with-temp Card [{card-id :id} {:name                   "Dashboard Test Card"
+;                                        :creator_id             (user->id :rasta)
+;                                        :public_perms           0
+;                                        :display                "scalar"
+;                                        :dataset_query          {:something "simple"}
+;                                        :visualization_settings {}}]
+;       (tu/with-temp Card [{series-id1 :id} {:name                   "Series Card"
+;                                             :creator_id             (user->id :rasta)
+;                                             :public_perms           0
+;                                             :display                "scalar"
+;                                             :dataset_query          {:something "simple"}
+;                                             :visualization_settings {}}]
+;         (let [dashboard-card ((user->client :rasta) :post 200 (format "dashboard/%d/cards" dashboard-id) {:cardId card-id
+;                                                                                                           :row    4
+;                                                                                                           :col    4
+;                                                                                                           :series [{:id series-id1}]})]
+;           [(remove-ids-and-boolean-timestamps dashboard-card)
+;            (db/sel :many :fields [DashboardCard :sizeX :sizeY :col :row] :dashboard_id dashboard-id)
+;            (db/sel :many :field [DashboardCardSeries :position] :dashboardcard_id (:id dashboard-card))])))))
+;
+; =======
+; ;; Can we add a Card to a Dashboard?
+; (let [card-name (random-name)
+;       dash-name (random-name)]
+;   (expect-eval-actual-first
+;       (let [{card-id :id :as card} (sel :one Card :name card-name)
+;             dash-id (sel :one :id Dashboard :name dash-name)]
+;         [(match-$ (sel :one DashboardCard :dashboard_id dash-id :card_id card-id)
+;            {:sizeX        2
+;             :card         (match-$ card
+;                             {:description            nil
+;                              :creator                (-> (User (user->id :rasta))
+;                                                          (select-keys [:date_joined :last_name :id :is_superuser :is_qbnewb :last_login :first_name :email :common_name]))
+;                              :organization_id        nil
+;                              :name                   $
+;                              :creator_id             (user->id :rasta)
+;                              :updated_at             $
+;                              :dataset_query          (obj->json->obj (ql/wrap-inner-query
+;                                                                        (query categories
+;                                                                          (ql/aggregation (ql/count)))))
+;                              :id                     card-id
+;                              :display                "scalar"
+;                              :visualization_settings {:global {:title nil}}
+;                              :public_perms           0
+;                              :created_at             $
+;                              :database_id            (id)
+;                              :table_id               (id :categories)
+;                              :query_type             "query"})
+;             :updated_at   $
+;             :col          nil
+;             :id           $
+;             :card_id      card-id
+;             :dashboard_id dash-id
+;             :created_at   $
+;             :sizeY        2
+;             :row          nil})])
+;       (let [{card-id :id} (post-card card-name)
+;             {dash-id :id} (create-dash dash-name)]
+;         ((user->client :rasta) :post 200 (format "dashboard/%d/cards" dash-id) {:cardId card-id})
+;         (->> ((user->client :rasta) :get 200 (format "dashboard/%d" dash-id))
+;              :dashboard
+;              :ordered_cards))))
+; >>>>>>> e4277aea02fa2f1e4d5e6d2d42546a4c277cefcf
 
 ;; ## DELETE /api/dashboard/:id/cards
 (expect
