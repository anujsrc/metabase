--- conflicted
+++ resolved
@@ -206,12 +206,8 @@
                 rowsCount={rowCount}
                 width={this.state.width}
                 height={this.state.height}
-<<<<<<< HEAD
-                headerHeight={35}
+                headerHeight={50}
                 isColumnResizing={this.isColumnResizing}
-=======
-                headerHeight={50}
->>>>>>> e1d03263
                 onColumnResizeEndCallback={component.columnResized}>
                 {tableColumns}
             </Table>
